--- conflicted
+++ resolved
@@ -19,9 +19,8 @@
     server_app : jupyter_server.serverapp.ServerApp
         Jupyter Server application instance.
     """
-<<<<<<< HEAD
-    setup_handlers(lab_app.web_app)
-    lab_app.log.info("Registered Rucio JupyterLab extension at URL path /rucio-jupyterlab")
+    setup_handlers(server_app.web_app)
+    server_app.log.info("Registered Rucio JupyterLab extension at URL path /rucio-jupyterlab")
 
     setup_logging()  # Will use RUCIO_JUPYTERLAB_LOGLEVEL or default to WARNING
 
@@ -29,8 +28,4 @@
     logger.info("Rucio JupyterLab server extension loaded.")
 
 
-_load_jupyter_server_extension = load_jupyter_server_extension
-=======
-    setup_handlers(server_app.web_app)
-    server_app.log.info("Registered Rucio JupyterLab extension at URL path /rucio-jupyterlab")
->>>>>>> ad51abfc
+_load_jupyter_server_extension = load_jupyter_server_extension